/*********************************************************************
 * Software License Agreement (BSD License)
 *
 *  Copyright (c) 2009, Willow Garage, Inc.
 *  All rights reserved.
 *
 *  Redistribution and use in source and binary forms, with or without
 *  modification, are permitted provided that the following conditions
 *  are met:
 *
 *   * Redistributions of source code must retain the above copyright
 *     notice, this list of conditions and the following disclaimer.
 *   * Redistributions in binary form must reproduce the above
 *     copyright notice, this list of conditions and the following
 *     disclaimer in the documentation and/or other materials provided
 *     with the distribution.
 *   * Neither the name of the Willow Garage nor the names of its
 *     contributors may be used to endorse or promote products derived
 *     from this software without specific prior written permission.
 *
 *  THIS SOFTWARE IS PROVIDED BY THE COPYRIGHT HOLDERS AND CONTRIBUTORS
 *  "AS IS" AND ANY EXPRESS OR IMPLIED WARRANTIES, INCLUDING, BUT NOT
 *  LIMITED TO, THE IMPLIED WARRANTIES OF MERCHANTABILITY AND FITNESS
 *  FOR A PARTICULAR PURPOSE ARE DISCLAIMED. IN NO EVENT SHALL THE
 *  COPYRIGHT OWNER OR CONTRIBUTORS BE LIABLE FOR ANY DIRECT, INDIRECT,
 *  INCIDENTAL, SPECIAL, EXEMPLARY, OR CONSEQUENTIAL DAMAGES (INCLUDING,
 *  BUT NOT LIMITED TO, PROCUREMENT OF SUBSTITUTE GOODS OR SERVICES;
 *  LOSS OF USE, DATA, OR PROFITS; OR BUSINESS INTERRUPTION) HOWEVER
 *  CAUSED AND ON ANY THEORY OF LIABILITY, WHETHER IN CONTRACT, STRICT
 *  LIABILITY, OR TORT (INCLUDING NEGLIGENCE OR OTHERWISE) ARISING IN
 *  ANY WAY OUT OF THE USE OF THIS SOFTWARE, EVEN IF ADVISED OF THE
 *  POSSIBILITY OF SUCH DAMAGE.
 *********************************************************************/

/// Author: Blaise Gassend

#ifndef __DIAGNOSTIC_STATUS__UPDATE_FUNCTIONS_H__
#define __DIAGNOSTIC_STATUS__UPDATE_FUNCTIONS_H__

#include <diagnostic_updater/diagnostic_updater.h>
#include <math.h>

namespace diagnostic_updater
{

  /**
   * \brief A structure that holds the constructor parameters for the
   * FrequencyStatus class.
   */
  struct FrequencyStatusParam
  {
    /**
     * \brief Creates a filled-out FrequencyStatusParam.
     */

    FrequencyStatusParam(double *min_freq, double *max_freq, double tolerance = 0.1, int window_size = 5) :
      min_freq_(min_freq), max_freq_(max_freq), tolerance_(tolerance), window_size_(window_size)
    {}

    /**
     * \brief Minimum acceptable frequency.
     *
     * A pointer is used so that the value can be updated.
     */

    double *min_freq_;

    /**
     * \brief Maximum acceptable frequency.
     *
     * A pointer is used so that the value can be updated.
     */

    double *max_freq_;

    /**
     * \brief Tolerance with which bounds must be satisfied.
     *
     * Acceptable values are from *min_freq_ * (1 - torelance_) to *max_freq_ *
     * (1 + tolerance_).
     *
     * Common use cases are to set tolerance_ to zero, or to assign the same
     * value to *max_freq_ and min_freq_.
     */

    double tolerance_;

    /**
     * \brief Number of events to consider in the statistics.
     */
    int window_size_;
  };

  /**
   * \brief A diagnostic task that monitors the frequency of an event.
   *
   * This diagnostic task monitors the frequency of calls to its tick method,
   * and creates corresponding diagnostics. It will report a warning if the frequency is
   * outside acceptable bounds, and report an error if there have been no events in the latest
   * window.
   */

  class FrequencyStatus : public DiagnosticTask
  {
    private:
      const FrequencyStatusParam params_;

      int count_;
      std::vector <ros::Time> times_;
      std::vector <int> seq_nums_;
      int hist_indx_;
      boost::mutex lock_;

    public:
      /**
       * \brief Constructs a FrequencyStatus class with the given parameters.
       */

      FrequencyStatus(const FrequencyStatusParam &params, std::string name) :
        DiagnosticTask(name), params_(params),
        times_(params_.window_size_), seq_nums_(params_.window_size_)
      {
        clear();
      }

      /**
<<<<<<< HEAD
       * \brief Constructs a FrequencyStatus class with the given parameters.	
       */

       FrequencyStatus(const FrequencyStatusParam &params, const std::string name) :
        DiagnosticTask(name), params_(params),
=======
       * \brief Constructs a FrequencyStatus class with the given parameters.
       *        Uses a default diagnostic task name of "Frequency Status".
       */

      FrequencyStatus(const FrequencyStatusParam &params) :
        DiagnosticTask("Frequency Status"), params_(params),
>>>>>>> 1532c703
        times_(params_.window_size_), seq_nums_(params_.window_size_)
      {
        clear();
      }

      /**
       * \brief Resets the statistics.
       */

      void clear()
      {
        boost::mutex::scoped_lock lock(lock_);
        ros::Time curtime = ros::Time::now();
        count_ = 0;

        for (int i = 0; i < params_.window_size_; i++)
        {
          times_[i] = curtime;
          seq_nums_[i] = count_;
        }

        hist_indx_ = 0;
      }

      /**
       * \brief Signals that an event has occurred.
       */
      void tick()
      {
        boost::mutex::scoped_lock lock(lock_);
        //ROS_DEBUG("TICK %i", count_);
        count_++;
      }

      virtual void run(diagnostic_updater::DiagnosticStatusWrapper &stat)
      {
        boost::mutex::scoped_lock lock(lock_);
        ros::Time curtime = ros::Time::now();
        int curseq = count_;
        int events = curseq - seq_nums_[hist_indx_];
        double window = (curtime - times_[hist_indx_]).toSec();
        double freq = events / window;
        seq_nums_[hist_indx_] = curseq;
        times_[hist_indx_] = curtime;
        hist_indx_ = (hist_indx_ + 1) % params_.window_size_;

        if (events == 0)
        {
          stat.summary(2, "No events recorded.");
        }
        else if (freq < *params_.min_freq_ * (1 - params_.tolerance_))
        {
          stat.summary(1, "Frequency too low.");
        }
        else if (freq > *params_.max_freq_ * (1 + params_.tolerance_))
        {
          stat.summary(1, "Frequency too high.");
        }
        else
        {
          stat.summary(0, "Desired frequency met");
        }

        stat.addf("Events in window", "%d", events);
        stat.addf("Events since startup", "%d", count_);
        stat.addf("Duration of window (s)", "%f", window);
        stat.addf("Actual frequency (Hz)", "%f",freq);
        if (*params_.min_freq_ == *params_.max_freq_)
          stat.addf("Target frequency (Hz)", "%f",*params_.min_freq_);
        if (*params_.min_freq_ > 0)
          stat.addf("Minimum acceptable frequency (Hz)", "%f",
              *params_.min_freq_ * (1 - params_.tolerance_));

#ifdef _WIN32
        if (isfinite(*params_.max_freq_))
#else
        if (finite(*params_.max_freq_))
#endif
          stat.addf("Maximum acceptable frequency (Hz)", "%f",
              *params_.max_freq_ * (1 + params_.tolerance_));
      }
  };

  /**
   * \brief A structure that holds the constructor parameters for the
   * TimeStampStatus class.
   */

  struct TimeStampStatusParam
  {
    /**
     * \brief Creates a filled-out TimeStampStatusParam.
     */

    TimeStampStatusParam(const double min_acceptable = -1, const double max_acceptable = 5) :
      max_acceptable_(max_acceptable), min_acceptable_(min_acceptable)
    {}

    /**
     * \brief Maximum acceptable difference between two timestamps.
     */

    double max_acceptable_;

    /**
     * \brief Minimum acceptable difference between two timestamps.
     */

    double min_acceptable_;

  };

  /**
   * \brief Default TimeStampStatusParam. This is like calling the
   * constructor with no arguments.
   */

  static TimeStampStatusParam DefaultTimeStampStatusParam = TimeStampStatusParam();

  /**
   * \brief Diagnostic task to monitor the interval between events.
   *
   * This diagnostic task monitors the difference between consecutive events,
   * and creates corresponding diagnostics. An error occurs if the interval
   * between consecutive events is too large or too small. An error condition
   * will only be reported during a single diagnostic report unless it
   * persists. Tallies of errors are also maintained to keep track of errors
   * in a more persistent way.
   */

  class TimeStampStatus : public DiagnosticTask
  {
    private:
      void init()
      {
        early_count_ = 0;
        late_count_ = 0;
        zero_count_ = 0;
        zero_seen_ = false;
        max_delta_ = 0;
        min_delta_ = 0;
        deltas_valid_ = false;
      }

    public:
      /**
       * \brief Constructs the TimeStampStatus with the given parameters.
       */

      TimeStampStatus(const TimeStampStatusParam &params, std::string name) :
        DiagnosticTask(name),
        params_(params)
      {
        init();
      }

      /**
       * \brief Constructs the TimeStampStatus with the given parameters.
       *        Uses a default diagnostic task name of "Timestamp Status".
       */

      TimeStampStatus(const TimeStampStatusParam &params) :
        DiagnosticTask("Timestamp Status"),
        params_(params)
      {
        init();
      }

      /**
       * \brief Constructs the TimeStampStatus with the default parameters.
       *        Uses a default diagnostic task name of "Timestamp Status".
       */

      TimeStampStatus() :
        DiagnosticTask("Timestamp Status")
      {
        init();
      }

      /**
       * \brief Signals an event. Timestamp stored as a double.
       *
       * \param stamp The timestamp of the event that will be used in computing
       * intervals.
       */

      void tick(double stamp)
      {
        boost::mutex::scoped_lock lock(lock_);

        if (stamp == 0)
        {
          zero_seen_ = true;
        }
        else
        {
          double delta = ros::Time::now().toSec() - stamp;

          if (!deltas_valid_ || delta > max_delta_)
            max_delta_ = delta;

          if (!deltas_valid_ || delta < min_delta_)
            min_delta_ = delta;

          deltas_valid_ = true;
        }
      }

      /**
       * \brief Signals an event.
       *
       * \param t The timestamp of the event that will be used in computing
       * intervals.
       */

      void tick(const ros::Time t)
      {
        tick(t.toSec());
      }

      virtual void run(diagnostic_updater::DiagnosticStatusWrapper &stat)
      {
        boost::mutex::scoped_lock lock(lock_);

        stat.summary(0, "Timestamps are reasonable.");
        if (!deltas_valid_)
        {
          stat.summary(1, "No data since last update.");
        }
        else
        {
          if (min_delta_ < params_.min_acceptable_)
          {
            stat.summary(2, "Timestamps too far in future seen.");
            early_count_++;
          }

          if (max_delta_ > params_.max_acceptable_)
          {
            stat.summary(2, "Timestamps too far in past seen.");
            late_count_++;
          }

          if (zero_seen_)
          {
            stat.summary(2, "Zero timestamp seen.");
            zero_count_++;
          }
        }

        stat.addf("Earliest timestamp delay:", "%f", min_delta_);
        stat.addf("Latest timestamp delay:", "%f", max_delta_);
        stat.addf("Earliest acceptable timestamp delay:", "%f", params_.min_acceptable_);
        stat.addf("Latest acceptable timestamp delay:", "%f", params_.max_acceptable_);
        stat.add("Late diagnostic update count:", late_count_);
        stat.add("Early diagnostic update count:", early_count_);
        stat.add("Zero seen diagnostic update count:", zero_count_);

        deltas_valid_ = false;
        min_delta_ = 0;
        max_delta_ = 0;
        zero_seen_ = false;
      }

    private:
      TimeStampStatusParam params_;
      int early_count_;
      int late_count_;
      int zero_count_;
      bool zero_seen_;
      double max_delta_;
      double min_delta_;
      bool deltas_valid_;
      boost::mutex lock_;
  };

 /**
 * \brief Diagnostic task to monitor whether a node is alive
 *
 * This diagnostic task always reports as OK and 'Alive' when it runs
 */

  class Heartbeat : public DiagnosticTask
  {
  public:
    /**
     * \brief Constructs a HeartBeat
     */

    Heartbeat() :
      DiagnosticTask("Heartbeat")
    {
    }

    virtual void run(diagnostic_updater::DiagnosticStatusWrapper &stat)
    {
      stat.summary(0, "Alive");
    }
  };
};

#endif<|MERGE_RESOLUTION|>--- conflicted
+++ resolved
@@ -124,20 +124,12 @@
       }
 
       /**
-<<<<<<< HEAD
-       * \brief Constructs a FrequencyStatus class with the given parameters.	
-       */
-
-       FrequencyStatus(const FrequencyStatusParam &params, const std::string name) :
-        DiagnosticTask(name), params_(params),
-=======
        * \brief Constructs a FrequencyStatus class with the given parameters.
        *        Uses a default diagnostic task name of "Frequency Status".
        */
 
       FrequencyStatus(const FrequencyStatusParam &params) :
         DiagnosticTask("Frequency Status"), params_(params),
->>>>>>> 1532c703
         times_(params_.window_size_), seq_nums_(params_.window_size_)
       {
         clear();
